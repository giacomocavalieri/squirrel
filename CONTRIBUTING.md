--- conflicted
+++ resolved
@@ -10,24 +10,6 @@
 > obscure, than that's a bug! Please do reach out, I'd love to hear your
 > feedback and make `squirrel` easier to contribute to!
 
-<<<<<<< HEAD
-## Running the tests
-
-Most of the tests are snapshot tests that directly call the `postgres.main`
-function to let it type the queries. In order to do that `squirrel` will have to
-connect to a postgres server that must be running during the tests.
-
-- In CI this is taken care of automatically
-
-- Locally you can run the tests using Docker Compose to start a postgres db or using a manual setup.
-- To use Docker compose:
-  - In one terminal run `docker compose up`
-  - In another terminal run the tests
-- Without Docker Compose, you will need a PG instance running with:
-  - There must be a user called `squirrel_test`
-  - It must be able to read and write to a database called `squirrel_test`
-  - It will use the empty password to connect at `localhost`'s port `5432`
-=======
 ## Adding support for a new type
 
 If you want to add support for a new postgres type there's a couple of steps to
@@ -50,7 +32,6 @@
     This is used when the type is in the values returned by the query to
     write down the type of the corresponding field
 - And don't forget to add some tests :)
->>>>>>> ebe94345
 
 ## Writing tests
 
@@ -70,10 +51,12 @@
 
 Most of the tests are snapshot tests that directly call the `postgres.main`
 function to let it type the queries. In order to do that `squirrel` will have to
-connect to a postgres server that must be running during the tests.
+connect to a Postgres server at `localhost`'s port `5432`.
 
 - In CI this is taken care of automatically
-- Locally you'll need a little bit of setup:
-  - There must be a user called `squirrel_test`
-  - It must be able to read and write to a database called `squirrel_test`
-  - It will use the empty password to connect at `localhost`'s port `5432`+- Locally you have two options:
+  - Use Docker Compose: the project comes with a `docker-compose.yaml` file that sets up
+    the instance, so you can run `docker compose up` to start it and run your tests
+  - Manually set up a Postgres server: you'll have to make sure you have a server running
+    with a user called `squirrel_test` that must be able to read and write to a database
+    called `squirrel_test`